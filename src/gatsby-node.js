--- conflicted
+++ resolved
@@ -88,8 +88,7 @@
 			.description("The endpoints to create nodes for"),
 		log_level: Joi.string().default("info").description("The log level to use"),
 		response_type: Joi.string().default("json").description("The response type to use"),
-		request_timeout: Joi.number().default(REQUEST_TIMEOUT).description("The request timeout to use in milliseconds"),
-		enable_cache: Joi.boolean().default(true).description("Whether to enable the cache or not")
+		request_timeout: Joi.number().default(REQUEST_TIMEOUT).description("The request timeout to use in milliseconds")
 	});
 
 /**
@@ -99,7 +98,7 @@
 exports.onPreInit = () => console.info("@epicdesignlabs/gatsby-source-optimizely loaded successfully!");
 
 /**
- * @description Source and cache nodes from the Optimizely/Episerver API
+ * @description Source nodes from the Optimizely/Episerver API
  * @param {Object} actions
  * @param {Object} createNodeId
  * @param {Object} createContentDigest
@@ -130,8 +129,6 @@
 
 	const authData = await auth.post();
 
-	log.warn("Cache is disabled or empty. Fetching fresh data from the Optimizely/Episerver API...");
-
 	// Display the auth data
 	log.info(`(OK) [AUTH] ${convertObjectToString(authData)}`);
 
@@ -150,11 +147,6 @@
 	});
 
 	for (const [nodeName, endpoint] of Object.entries(endpoints)) {
-<<<<<<< HEAD
-		console.log("------------------------");
-		console.log(nodeName);
-=======
->>>>>>> b6ffc817
 		try {
 			const res = await optimizely.get(endpoint);
 			if (res && Array.isArray(res) && res?.length > 0) {
@@ -167,7 +159,6 @@
 				await handleCreateNodeFromData(res, nodeName, helpers, site_url + REQUEST_URL_SLUG + endpoint, log);
 			}
 		} catch (error) {
-			console.log(error);
 			log.error(`An error occurred while fetching ${endpoint} endpoint data`, error.message);
 		}
 	}
