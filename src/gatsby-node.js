/* eslint-disable prettier/prettier */
"use strict";

import { ACCESS_CONTROL_ALLOW_CREDENTIALS, ACCESS_CONTROL_ALLOW_HEADERS, CORS_ORIGIN, REQUEST_TIMEOUT, REQUEST_URL_SLUG } from "./constants";
import Auth from "./utils/auth";
import { convertObjectToString } from "./utils/convertValues";
import { logger } from "./utils/logger";
import Optimizely from "./utils/optimizely";

/**
 * @description Create a node from the data
 * @param {Object} item
 * @param {string} nodeType
 * @param {Object} helpers
 * @param {string} endpoint
 * @param {Object} log
 * @returns {Promise<void>} Node creation promise
 */
<<<<<<< HEAD
const handleCreateNodeFromData = async (item, nodeType, helpers, endpoint, log) => {
	const nodeMetadata = {
		...item,
		id: helpers.createNodeId(`${nodeType}-${item?.id || item?.name}`),
		parent: null,
		children: [],
		internal: {
			type: nodeType,
			content: convertObjectToString(item),
			contentDigest: helpers.createContentDigest(item)
		}
	};

	const node = Object.assign({}, item, nodeMetadata);

	try {
		await helpers.createNode(node)
		log.warn(`(OK) [CREATE NODE] ${endpoint} - ${helpers.createNodeId(`${nodeType}-${item.id || item.name}`)}`);
		return node;
	} catch (error) {
		log.error(`(FAIL) [CREATE NODE] ${endpoint} - ${helpers.createNodeId(`${nodeType}-${item.id || item.name}`)}`, error.message);
	}
=======
const handleCreateNodeFromData = (item, nodeType, helpers, endpoint, log) => {
	if (item && Object.prototype.toString.call(item) === "[object Object]" && Object.keys(item)?.length > 0) {
		const nodeMetadata = {
			...item,
			id: helpers.createNodeId(`${nodeType}-${item?.id || item?.name}`),
			parent: null,
			children: [],
			internal: {
				type: nodeType,
				content: convertObjectToString(item),
				contentDigest: helpers.createContentDigest(item)
			}
		};

		const node = Object.assign({}, item, nodeMetadata);

		helpers
			.createNode(node)
			.then(() => {
				log.warn(`(OK) [CREATE NODE] ${endpoint} - ${helpers.createNodeId(`${nodeType}-${item.id || item.name}`)}`);

				return node;
			})
			.catch((err) => {
				log.error(`(FAIL) [CREATE NODE] ${endpoint} - ${helpers.createNodeId(`${nodeType}-${item.id || item.name}`)}`, err.message);

				throw err;
			});
	}

	return Promise.resolve();
>>>>>>> 369b73d6
};

/**
 * @description Validate the plugin options
 * @param {Object} Joi
 * @returns {Object} Joi schema
 */
exports.pluginOptionsSchema = ({ Joi }) =>
	Joi.object({
		auth: Joi.object({
			site_url: Joi.string()
				.required()
				.messages({
					"string.empty": "The `auth.site_url` is empty. Please provide a valid URL.",
					"string.required": "The `auth.site_url` is required."
				})
				.description("The URL of the Optimizely/Episerver site"),
			username: Joi.string()
				.required()
				.messages({
					"string.empty": "The `auth.username` is empty. Please provide a valid username.",
					"string.required": "The `auth.username` is required."
				})
				.description("The username of the Optimizely/Episerver account"),
			password: Joi.string()
				.required()
				.messages({
					"string.empty": "The `auth.password` is empty. Please provide a valid password.",
					"string.required": "The `auth.password` is required."
				})
				.description("The password of the Optimizely/Episerver account"),
			grant_type: Joi.string().default("password").description("The grant type of the Optimizely/Episerver account"),
			client_id: Joi.string().default("Default").description("The client ID of the Optimizely/Episerver account"),
			headers: Joi.object().default({}).description("The headers for the Optimizely/Episerver site")
		})
			.required()
			.messages({
				"object.required": "The `auth` object is required."
			})
			.description("The auth credentials for the Optimizely/Episerver site"),
		endpoints: Joi.object()
			.required()
			.messages({
				"object.required": "The `endpoints` object is required."
			})
			.description("The endpoints to create nodes for"),
		log_level: Joi.string().default("info").description("The log level to use"),
		response_type: Joi.string().default("json").description("The response type to use"),
		request_timeout: Joi.number().default(REQUEST_TIMEOUT).description("The request timeout to use in milliseconds"),
		enable_cache: Joi.boolean().default(true).description("Whether to enable the cache or not")
	});

/**
 * @description Verify if plugin loaded correctly
 * @returns {void}
 */
exports.onPreInit = () => console.info("@epicdesignlabs/gatsby-source-optimizely loaded successfully!");

/**
 * @description Source and cache nodes from the Optimizely/Episerver API
 * @param {Object} actions
 * @param {Object} createNodeId
 * @param {Object} createContentDigest
 * @param {Object} pluginOptions
 * @returns {Promise<void>} Node creation promise
 */
exports.sourceNodes = async ({ actions, createNodeId, createContentDigest }, pluginOptions) => {
	// Prepare plugin options
	const {
		auth: { site_url = null, username = null, password = null, grant_type = "password", client_id = "Default", headers = {} },
		endpoints = null,
		log_level = "info",
		response_type = "json",
		request_timeout = REQUEST_TIMEOUT
	} = pluginOptions;

	// Custom logger based on the `log_level` plugin option
	const log = logger(log_level);

	// Prepare node sourcing helpers
	const helpers = Object.assign({}, actions, {
		createContentDigest,
		createNodeId
	});

	// Authenticate with the Optimizely/Episerver
	const auth = new Auth({ site_url, username, password, grant_type, client_id, log, response_type, request_timeout });

	const authData = await auth.post();

	log.warn("Cache is disabled or empty. Fetching fresh data from the Optimizely/Episerver API...");

	// Display the auth data
	log.info(`(OK) [AUTH] ${convertObjectToString(authData)}`);

	// Create a new Optimizely instance
	const optimizely = new Optimizely({
		site_url,
		response_type,
		headers: Object.assign(headers, {
			"Authorization": `Bearer ${authData.access_token}`,
			"Access-Control-Allow-Headers": ACCESS_CONTROL_ALLOW_HEADERS,
			"Access-Control-Allow-Credentials": ACCESS_CONTROL_ALLOW_CREDENTIALS,
			"Access-Control-Allow-Origin": CORS_ORIGIN
		}),
		log,
		request_timeout
	});

	for (const [nodeName, endpoint] of Object.entries(endpoints)) {
		console.log("------------------------")
				console.log(nodeName)
				try {
					const res = await optimizely
						.get(endpoint);
					if (res && Array.isArray(res) && res?.length > 0) {
						await Promise.allSettled(res.map(async datum => {
							await handleCreateNodeFromData(datum, nodeName, helpers, site_url + REQUEST_URL_SLUG + endpoint, log)
						}))
					}
					else {
						await handleCreateNodeFromData(res, nodeName, helpers, site_url + REQUEST_URL_SLUG + endpoint, log)
					}
				} catch (error) {
					console.log(error)
					log.error(`An error occurred while fetching ${endpoint} endpoint data`, error.message);

				}
	}


	log.info("@epicdesignlabs/gatsby-source-optimizely task processing complete!");

	return;
};<|MERGE_RESOLUTION|>--- conflicted
+++ resolved
@@ -16,30 +16,6 @@
  * @param {Object} log
  * @returns {Promise<void>} Node creation promise
  */
-<<<<<<< HEAD
-const handleCreateNodeFromData = async (item, nodeType, helpers, endpoint, log) => {
-	const nodeMetadata = {
-		...item,
-		id: helpers.createNodeId(`${nodeType}-${item?.id || item?.name}`),
-		parent: null,
-		children: [],
-		internal: {
-			type: nodeType,
-			content: convertObjectToString(item),
-			contentDigest: helpers.createContentDigest(item)
-		}
-	};
-
-	const node = Object.assign({}, item, nodeMetadata);
-
-	try {
-		await helpers.createNode(node)
-		log.warn(`(OK) [CREATE NODE] ${endpoint} - ${helpers.createNodeId(`${nodeType}-${item.id || item.name}`)}`);
-		return node;
-	} catch (error) {
-		log.error(`(FAIL) [CREATE NODE] ${endpoint} - ${helpers.createNodeId(`${nodeType}-${item.id || item.name}`)}`, error.message);
-	}
-=======
 const handleCreateNodeFromData = (item, nodeType, helpers, endpoint, log) => {
 	if (item && Object.prototype.toString.call(item) === "[object Object]" && Object.keys(item)?.length > 0) {
 		const nodeMetadata = {
@@ -71,7 +47,6 @@
 	}
 
 	return Promise.resolve();
->>>>>>> 369b73d6
 };
 
 /**
@@ -182,26 +157,24 @@
 	});
 
 	for (const [nodeName, endpoint] of Object.entries(endpoints)) {
-		console.log("------------------------")
-				console.log(nodeName)
-				try {
-					const res = await optimizely
-						.get(endpoint);
-					if (res && Array.isArray(res) && res?.length > 0) {
-						await Promise.allSettled(res.map(async datum => {
-							await handleCreateNodeFromData(datum, nodeName, helpers, site_url + REQUEST_URL_SLUG + endpoint, log)
-						}))
-					}
-					else {
-						await handleCreateNodeFromData(res, nodeName, helpers, site_url + REQUEST_URL_SLUG + endpoint, log)
-					}
-				} catch (error) {
-					console.log(error)
-					log.error(`An error occurred while fetching ${endpoint} endpoint data`, error.message);
-
-				}
+		console.log("------------------------");
+		console.log(nodeName);
+		try {
+			const res = await optimizely.get(endpoint);
+			if (res && Array.isArray(res) && res?.length > 0) {
+				await Promise.allSettled(
+					res.map(async (datum) => {
+						await handleCreateNodeFromData(datum, nodeName, helpers, site_url + REQUEST_URL_SLUG + endpoint, log);
+					})
+				);
+			} else {
+				await handleCreateNodeFromData(res, nodeName, helpers, site_url + REQUEST_URL_SLUG + endpoint, log);
+			}
+		} catch (error) {
+			console.log(error);
+			log.error(`An error occurred while fetching ${endpoint} endpoint data`, error.message);
+		}
 	}
-
 
 	log.info("@epicdesignlabs/gatsby-source-optimizely task processing complete!");
 
